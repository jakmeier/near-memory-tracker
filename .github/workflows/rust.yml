--- conflicted
+++ resolved
@@ -65,7 +65,7 @@
       run: |
         pwd
         echo *
-        cargo clippy -- -D clippy::all
+        cargo clippy --all-targets -- -D clippy::all
 
   cargo-deny:
 
@@ -91,7 +91,6 @@
       run: |
         cargo-deny --all-features --workspace check Advisories Bans Sources
 
-<<<<<<< HEAD
   yapf:
     runs-on: ubuntu-20.04
 
@@ -102,8 +101,6 @@
         python3 -m pip install -q --user yapf
         yapf -pdr **/*.py
 
-=======
->>>>>>> ffcfe22a
   cargo-fmt:
     runs-on: ubuntu-20.04
 
